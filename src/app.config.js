export default {
  pages: [
    'pages/index/index',
    'pages/diary/diary',
    'pages/mine/index/mine',
    'pages/mine/personal_space/personal_space',
    'pages/account_book/index/account_book',
    'pages/account_book/control/account_control',
<<<<<<< HEAD
    'pages/account_book/add/add_record',
    'pages/discover/index/discover'
=======
    "pages/diary/detail/index", // 日记详情页 (detail/index.vue)
>>>>>>> 7d403870
  ],
  navigationBarTitleText: "日记本",
  navigationBarBackgroundColor: "#ebf0f6",
  backgroundColor: "#ebf0f6",
  window: {
    backgroundTextStyle: "light",
    navigationBarBackgroundColor: "#ebf0f6",
    navigationBarTitleText: "日记本",
    navigationBarTextStyle: "black",
  },
};<|MERGE_RESOLUTION|>--- conflicted
+++ resolved
@@ -6,12 +6,8 @@
     'pages/mine/personal_space/personal_space',
     'pages/account_book/index/account_book',
     'pages/account_book/control/account_control',
-<<<<<<< HEAD
     'pages/account_book/add/add_record',
     'pages/discover/index/discover'
-=======
-    "pages/diary/detail/index", // 日记详情页 (detail/index.vue)
->>>>>>> 7d403870
   ],
   navigationBarTitleText: "日记本",
   navigationBarBackgroundColor: "#ebf0f6",
