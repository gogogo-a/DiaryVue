--- conflicted
+++ resolved
@@ -9,13 +9,10 @@
     "pages/discover/index/discover",
     "pages/schedule/index/schedule", // 待办事项页面
     "pages/diary/detail/index", // 日记详情页 (detail/index.vue)
-<<<<<<< HEAD
     'pages/mine/personal_space/personal_space', // 个人空间页面
-    'pages/mine/editor/profile_editor' // 个人资料编辑页
-=======
+    'pages/mine/editor/profile_editor', // 个人资料编辑页
     "pages/diary/adddiary/adddiary",
     "pages/mine/personal_space/personal_space", // 个人空间页面
->>>>>>> 4f256125
   ],
   window: {
     backgroundTextStyle: "light",
