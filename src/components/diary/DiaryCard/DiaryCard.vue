<template>
  <view class="diary-card-container">
    <view class="card-container" v-for="diary in diaryList" :key="diary.id">
      <view class="diary-card" @tap="handleCardClick(diary.id)">
        <view class="diary-header">
          <view class="date-top">
            <text class="month">{{ formatDate(diary.created_at).month }}</text>
            <text class="lunar-date">{{
              formatDate(diary.created_at).lunarDate
            }}</text>
          </view>
          <text class="date-number">{{
            formatDate(diary.created_at).date
          }}</text>
          <view class="date-bottom">
            <text class="weekday">{{
              formatDate(diary.created_at).weekday
            }}</text>
            <text class="time">{{ formatDate(diary.created_at).time }}</text>
            <text class="year">{{ formatDate(diary.created_at).year }}</text>
          </view>
        </view>

        <view class="diary-quote">
          <text class="quote-icon">"</text>
          <text class="quote-content">{{ diary.title }}</text>
          <text class="quote-source">{{
            diary.content.substring(0, 50) +
            (diary.content.length > 50 ? "..." : "")
          }}</text>
        </view>

        <!-- 统计信息 -->
        <view class="diary-stats">
          <view class="stat-item">
            <text class="stat-label">阅读</text>
            <text class="stat-value">{{ diary.pageview }}</text>
          </view>
          <view class="stat-item">
            <text class="stat-label">点赞</text>
            <text class="stat-value">{{ diary.like }}</text>
          </view>
        </view>
      </view>
    </view>

    <!-- 加载状态 -->
    <view v-if="loading" class="loading-container">
      <text class="loading-text">加载中...</text>
    </view>

    <!-- 空状态 -->
    <view v-if="!loading && diaryList.length === 0" class="empty-container">
      <text class="empty-text">暂无日记记录</text>
    </view>
  </view>
</template>

<script setup>
import { ref, onMounted } from "vue";
import Taro from "@tarojs/taro";
import diaryAPI from "../../../utils/diary";
import "./DiaryCard.scss";

<<<<<<< HEAD
// 响应式数据
const diaryList = ref([]);
const loading = ref(false);

// 获取日记列表
const fetchDiaryList = async () => {
  try {
    loading.value = true;
    console.log("🟢 开始获取日记列表...");

    const response = await diaryAPI.getDiaryList({
      page: 1,
      page_size: 10,
    });

    // 根据最新接口文档，diaryAPI.getDiaryList 已经返回 data 部分
    // response.list 包含日记数据
    if (response && Array.isArray(response.list)) {
      diaryList.value = response.list;
      console.log("✅ 获取日记列表成功，数据数量:", diaryList.value.length);

      if (diaryList.value.length > 0) {
        console.log("✅ 日记数据结构示例:", diaryList.value[0]);
      } else {
        console.log("📝 当前没有日记数据，显示空状态");
      }
    } else {
      console.warn("⚠️ 接口返回数据格式异常:", response);
      diaryList.value = [];
    }
  } catch (error) {
    console.error("❌ 获取日记列表失败:", error);
    diaryList.value = [];

    // 显示错误提示
    Taro.showToast({
      title: "获取日记失败",
      icon: "none",
      duration: 2000,
    });
  } finally {
    loading.value = false;
  }
};

// 格式化日期
const formatDate = (dateString) => {
  try {
    const date = new Date(dateString);

    // 月份
    const month = (date.getMonth() + 1).toString().padStart(2, "0") + "月";

    // 日期
    const day = date.getDate().toString();

    // 年份
    const year = date.getFullYear().toString();

    // 星期
    const weekdays = ["周日", "周一", "周二", "周三", "周四", "周五", "周六"];
    const weekday = weekdays[date.getDay()];

    // 时间
    const hours = date.getHours().toString().padStart(2, "0");
    const minutes = date.getMinutes().toString().padStart(2, "0");
    const time = `${hours}:${minutes}`;

    // 农历日期（这里暂时用简单的替代）
    const lunarDate = "农历";

    return {
      month,
      date: day,
      year,
      weekday,
      time,
      lunarDate,
    };
  } catch (error) {
    console.error("日期格式化失败:", error);
    return {
      month: "--",
      date: "--",
      year: "--",
      weekday: "--",
      time: "--",
      lunarDate: "--",
    };
  }
};

// 处理卡片点击
const handleCardClick = (diaryId) => {
  console.log("🟢 点击卡片，准备跳转，日记ID:", diaryId);
=======
// 日记数据
const month = ref("");
const lunarDate = ref("");
const date = ref("");
const weekday = ref("");
const time = ref("");
const year = ref("");
const quoteText = ref("就算要出卖灵魂，也要找个付的起价钱的人。");
const quoteSource = ref("歌德《浮士德》");

// 农历转换函数
const getLunarDate = (date) => {
  const lunarMonths = ['正月', '二月', '三月', '四月', '五月', '六月', '七月', '八月', '九月', '十月', '十一月', '十二月'];
  const lunarDays = ['初一', '初二', '初三', '初四', '初五', '初六', '初七', '初八', '初九', '初十',
                    '十一', '十二', '十三', '十四', '十五', '十六', '十七', '十八', '十九', '二十',
                    '廿一', '廿二', '廿三', '廿四', '廿五', '廿六', '廿七', '廿八', '廿九', '三十'];

  // 这里使用简化的农历计算，实际项目中建议使用专业的农历库
  // 真实项目中可考虑使用lunar.js等专业库
  const lunarMonth = date.getMonth();
  const lunarDay = date.getDate() - 1;

  return `${lunarMonths[lunarMonth]}${lunarDays[lunarDay]}`;
};

// 更新当前时间
const updateCurrentTime = () => {
  const now = new Date();

  // 年份
  year.value = now.getFullYear().toString();

  // 月份（补零）
  const monthNum = now.getMonth() + 1;
  month.value = `${monthNum.toString().padStart(2, '0')}月`;

  // 日期
  date.value = now.getDate().toString();

  // 星期
  const weekdays = ['周日', '周一', '周二', '周三', '周四', '周五', '周六'];
  weekday.value = weekdays[now.getDay()];

  // 时间（时分，补零）
  const hours = now.getHours().toString().padStart(2, '0');
  const minutes = now.getMinutes().toString().padStart(2, '0');
  time.value = `${hours}:${minutes}`;

  // 农历日期
  lunarDate.value = getLunarDate(now);
};

// 页面挂载时获取当前时间，并每分钟更新一次
onMounted(() => {
  updateCurrentTime();
  // 每分钟更新一次时间
  const timer = setInterval(updateCurrentTime, 60000);

  // 组件卸载时清除定时器
  return () => clearInterval(timer);
});

const handleCardClick = () => {
  console.log('🟢 点击卡片，准备跳转...');
>>>>>>> 4f256125

  Taro.navigateTo({
    url: `/pages/diary/detail/index?id=${diaryId}`,
  })
    .then(() => {
      console.log("✅ 跳转成功");
    })
    .catch((err) => {
      console.error("❌ 跳转失败:", err);
      Taro.showModal({
        title: "跳转失败",
        content: `错误信息: ${err.errMsg}`,
        showCancel: false,
      });
    });
};

// 组件挂载后获取数据
onMounted(() => {
  fetchDiaryList();
});

// 对外暴露刷新方法
defineExpose({
  refresh: fetchDiaryList,
});
</script><|MERGE_RESOLUTION|>--- conflicted
+++ resolved
@@ -62,168 +62,18 @@
 import diaryAPI from "../../../utils/diary";
 import "./DiaryCard.scss";
 
-<<<<<<< HEAD
-// 响应式数据
-const diaryList = ref([]);
-const loading = ref(false);
-
-// 获取日记列表
-const fetchDiaryList = async () => {
-  try {
-    loading.value = true;
-    console.log("🟢 开始获取日记列表...");
-
-    const response = await diaryAPI.getDiaryList({
-      page: 1,
-      page_size: 10,
-    });
-
-    // 根据最新接口文档，diaryAPI.getDiaryList 已经返回 data 部分
-    // response.list 包含日记数据
-    if (response && Array.isArray(response.list)) {
-      diaryList.value = response.list;
-      console.log("✅ 获取日记列表成功，数据数量:", diaryList.value.length);
-
-      if (diaryList.value.length > 0) {
-        console.log("✅ 日记数据结构示例:", diaryList.value[0]);
-      } else {
-        console.log("📝 当前没有日记数据，显示空状态");
-      }
-    } else {
-      console.warn("⚠️ 接口返回数据格式异常:", response);
-      diaryList.value = [];
-    }
-  } catch (error) {
-    console.error("❌ 获取日记列表失败:", error);
-    diaryList.value = [];
-
-    // 显示错误提示
-    Taro.showToast({
-      title: "获取日记失败",
-      icon: "none",
-      duration: 2000,
-    });
-  } finally {
-    loading.value = false;
-  }
-};
-
-// 格式化日期
-const formatDate = (dateString) => {
-  try {
-    const date = new Date(dateString);
-
-    // 月份
-    const month = (date.getMonth() + 1).toString().padStart(2, "0") + "月";
-
-    // 日期
-    const day = date.getDate().toString();
-
-    // 年份
-    const year = date.getFullYear().toString();
-
-    // 星期
-    const weekdays = ["周日", "周一", "周二", "周三", "周四", "周五", "周六"];
-    const weekday = weekdays[date.getDay()];
-
-    // 时间
-    const hours = date.getHours().toString().padStart(2, "0");
-    const minutes = date.getMinutes().toString().padStart(2, "0");
-    const time = `${hours}:${minutes}`;
-
-    // 农历日期（这里暂时用简单的替代）
-    const lunarDate = "农历";
-
-    return {
-      month,
-      date: day,
-      year,
-      weekday,
-      time,
-      lunarDate,
-    };
-  } catch (error) {
-    console.error("日期格式化失败:", error);
-    return {
-      month: "--",
-      date: "--",
-      year: "--",
-      weekday: "--",
-      time: "--",
-      lunarDate: "--",
-    };
-  }
-};
-
-// 处理卡片点击
-const handleCardClick = (diaryId) => {
-  console.log("🟢 点击卡片，准备跳转，日记ID:", diaryId);
-=======
 // 日记数据
-const month = ref("");
-const lunarDate = ref("");
-const date = ref("");
-const weekday = ref("");
-const time = ref("");
-const year = ref("");
+const month = ref("09月");
+const lunarDate = ref("七月廿四");
+const date = ref("15");
+const weekday = ref("周一");
+const time = ref("14:47");
+const year = ref("2025");
 const quoteText = ref("就算要出卖灵魂，也要找个付的起价钱的人。");
 const quoteSource = ref("歌德《浮士德》");
 
-// 农历转换函数
-const getLunarDate = (date) => {
-  const lunarMonths = ['正月', '二月', '三月', '四月', '五月', '六月', '七月', '八月', '九月', '十月', '十一月', '十二月'];
-  const lunarDays = ['初一', '初二', '初三', '初四', '初五', '初六', '初七', '初八', '初九', '初十',
-                    '十一', '十二', '十三', '十四', '十五', '十六', '十七', '十八', '十九', '二十',
-                    '廿一', '廿二', '廿三', '廿四', '廿五', '廿六', '廿七', '廿八', '廿九', '三十'];
-
-  // 这里使用简化的农历计算，实际项目中建议使用专业的农历库
-  // 真实项目中可考虑使用lunar.js等专业库
-  const lunarMonth = date.getMonth();
-  const lunarDay = date.getDate() - 1;
-
-  return `${lunarMonths[lunarMonth]}${lunarDays[lunarDay]}`;
-};
-
-// 更新当前时间
-const updateCurrentTime = () => {
-  const now = new Date();
-
-  // 年份
-  year.value = now.getFullYear().toString();
-
-  // 月份（补零）
-  const monthNum = now.getMonth() + 1;
-  month.value = `${monthNum.toString().padStart(2, '0')}月`;
-
-  // 日期
-  date.value = now.getDate().toString();
-
-  // 星期
-  const weekdays = ['周日', '周一', '周二', '周三', '周四', '周五', '周六'];
-  weekday.value = weekdays[now.getDay()];
-
-  // 时间（时分，补零）
-  const hours = now.getHours().toString().padStart(2, '0');
-  const minutes = now.getMinutes().toString().padStart(2, '0');
-  time.value = `${hours}:${minutes}`;
-
-  // 农历日期
-  lunarDate.value = getLunarDate(now);
-};
-
-// 页面挂载时获取当前时间，并每分钟更新一次
-onMounted(() => {
-  updateCurrentTime();
-  // 每分钟更新一次时间
-  const timer = setInterval(updateCurrentTime, 60000);
-
-  // 组件卸载时清除定时器
-  return () => clearInterval(timer);
-});
-
 const handleCardClick = () => {
   console.log('🟢 点击卡片，准备跳转...');
->>>>>>> 4f256125
 
   Taro.navigateTo({
     url: `/pages/diary/detail/index?id=${diaryId}`,
