--- conflicted
+++ resolved
@@ -18,16 +18,10 @@
 // 配置常量
 const CONFIG = {
   // 基础URL（可根据环境变量配置）
-<<<<<<< HEAD
-  BASE_URL: process.env.NODE_ENV === 'development'
-    ? 'http://8.140.245.242:8020/api/v1'  // 开发环境也使用HTTPS
-    : 'https://connivently-fitted-grayce.ngrok-free.app/api/v1', // 生产环境使用HTTPS
-=======
   BASE_URL:
     process.env.NODE_ENV === "development"
-      ? "http://8.140.245.242:8020/api/v1"
-      : "http://8.140.245.242:8020/api/v1",
->>>>>>> cca4056f
+      ? "http://8.140.245.242:8020/api/v1" // 开发环境也使用HTTPS
+      : "https://connivently-fitted-grayce.ngrok-free.app/api/v1", // 生产环境使用HTTPS
 
   // 请求超时时间（毫秒）
   TIMEOUT: 10000, // 增加到30秒
@@ -42,18 +36,12 @@
   SILENT_ERROR_URLS: ["/auth/wx-login"],
 };
 
-
 // 错误码映射
 const ERROR_CODE_MAP = {
   // 网络错误
-<<<<<<< HEAD
-  'fail': '网络异常，请检查网络连接',
-  'timeout': '请求超时，请重试',
-  '-1012': 'SSL证书验证失败，请检查网络配置',
-=======
   fail: "网络异常，请检查网络连接",
   timeout: "请求超时，请重试",
->>>>>>> cca4056f
+  "-1012": "SSL证书验证失败，请检查网络配置",
 
   // HTTP状态码
   400: "请求参数有误",
@@ -112,11 +100,7 @@
     };
 
     // 添加通用信息
-<<<<<<< HEAD
-    /* this.addCommonHeaders(config) */
-=======
     this.addCommonHeaders(config);
->>>>>>> cca4056f
 
     // 添加token
     this.addAuthToken(config);
@@ -153,23 +137,6 @@
   addAuthToken(config) {
     // 检查是否跳过认证
     if (config.skipAuth) {
-<<<<<<< HEAD
-      return
-    }
-
-    // 检查是否需要token
-    const needsAuth = this.isAuthRequired(config.url)
-
-    if (!needsAuth) {
-      return
-    }
-
-    // 获取token
-    const authHeader = tokenManager.getAuthorizationHeader()
-
-    if (authHeader) {
-      config.header['Authorization'] = authHeader
-=======
       console.log("跳过token认证:", config.url);
       return;
     }
@@ -185,7 +152,6 @@
       console.log("已添加Authorization头");
     } else {
       console.warn("接口需要认证但没有token:", config.url);
->>>>>>> cca4056f
     }
   }
 
@@ -303,12 +269,8 @@
 
     // 对于静默请求，返回错误信息而不是抛出异常
     if (isSilent) {
-<<<<<<< HEAD
-      return Promise.reject(new Error(errorMessage))
-=======
       console.warn(`静默请求业务错误 [${code}]: ${errorMessage}`);
       return Promise.reject(new Error(errorMessage));
->>>>>>> cca4056f
     }
 
     return Promise.reject(new Error(errorMessage));
@@ -324,11 +286,7 @@
    * @returns {Promise} 处理结果
    */
   async handleTokenExpired(originalConfig) {
-<<<<<<< HEAD
-=======
     console.log("Token已过期，尝试刷新...");
-
->>>>>>> cca4056f
     // 如果已经在刷新中，将请求加入队列
     if (this.refreshingPromise) {
       return new Promise((resolve, reject) => {
@@ -353,11 +311,7 @@
       // 重新发送原请求
       return this.sendRequest(newConfig);
     } catch (error) {
-<<<<<<< HEAD
-=======
       console.error("Token刷新失败:", error);
-
->>>>>>> cca4056f
       // 处理队列中的请求
       this.processRetryQueue(false, error);
 
@@ -376,11 +330,7 @@
    */
   async refreshToken() {
     try {
-<<<<<<< HEAD
-=======
       console.log("委托用户状态管理处理token刷新...");
-
->>>>>>> cca4056f
       // 动态导入user store，避免循环依赖
       const { useUserStore } = await import("../stores/user");
       const userStore = useUserStore();
@@ -402,12 +352,8 @@
 
       throw new Error("Token刷新失败");
     } catch (error) {
-<<<<<<< HEAD
-      throw error
-=======
       console.error("Token刷新失败:", error);
       throw error;
->>>>>>> cca4056f
     }
   }
 
@@ -515,20 +461,6 @@
    * @returns {Promise} 处理结果
    */
   handleNetworkError(error, config) {
-<<<<<<< HEAD
-    let errorMessage = ERROR_CODE_MAP.fail
-
-    // 根据错误类型给出具体提示
-    if (error.errMsg) {
-      if (error.errMsg.includes('timeout')) {
-        errorMessage = ERROR_CODE_MAP.timeout
-      } else if (error.errMsg.includes('-1012')) {
-        errorMessage = ERROR_CODE_MAP['-1012']
-      } else if (error.errMsg.includes('certificate')) {
-        errorMessage = 'SSL证书验证失败，请检查网络配置'
-      } else if (error.errMsg.includes('fail')) {
-        errorMessage = ERROR_CODE_MAP.fail
-=======
     console.error("网络请求失败:", error);
 
     let errorMessage = ERROR_CODE_MAP.fail;
@@ -537,9 +469,12 @@
     if (error.errMsg) {
       if (error.errMsg.includes("timeout")) {
         errorMessage = ERROR_CODE_MAP.timeout;
+      } else if (error.errMsg.includes("-1012")) {
+        errorMessage = ERROR_CODE_MAP["-1012"];
+      } else if (error.errMsg.includes("certificate")) {
+        errorMessage = "SSL证书验证失败，请检查网络配置";
       } else if (error.errMsg.includes("fail")) {
         errorMessage = ERROR_CODE_MAP.fail;
->>>>>>> cca4056f
       }
     }
 
@@ -561,26 +496,22 @@
       // 处理请求配置
       const processedConfig = this.processRequestConfig(config);
 
-<<<<<<< HEAD
-      // 1. 发送请求之前打印实际请求
-      console.log('📤 发送请求:', {
+      // 发送请求之前打印实际请求
+      console.log("📤 发送请求:", {
         url: processedConfig.url,
         method: processedConfig.method,
         headers: processedConfig.header,
-        data: processedConfig.data
-      })
-=======
-      console.log("发送请求:", processedConfig.method, processedConfig.url);
->>>>>>> cca4056f
+        data: processedConfig.data,
+      });
 
       // 发送请求
       const response = await Taro.request(processedConfig);
 
       // 2. 接收的消息先打印，然后再处理数据
-      console.log('📥 收到响应:', {
+      console.log("📥 收到响应:", {
         statusCode: response.statusCode,
-        data: response.data
-      })
+        data: response.data,
+      });
 
       // 处理响应
       return this.processResponse(response, config);
@@ -613,7 +544,6 @@
       url += (url.includes("?") ? "&" : "?") + queryString;
     }
 
-
     return this.sendRequest({
       url,
       method: "GET",
@@ -678,15 +608,6 @@
       await http.refreshToken();
       return true;
     } catch (error) {
-<<<<<<< HEAD
-      return false
-    }
-  },
-  onExpired: () => {
-    http.redirectToLogin()
-  }
-})
-=======
       console.error("自动刷新token失败:", error);
       return false;
     }
@@ -696,6 +617,5 @@
     http.redirectToLogin();
   },
 });
->>>>>>> cca4056f
 
 export default http;